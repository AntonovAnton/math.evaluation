--- conflicted
+++ resolved
@@ -7,99 +7,99 @@
 
 namespace MathEvaluation;
 
-/// <summary>
-/// Fast and comprehensive evaluator for dynamically evaluating mathematical expressions from strings.
-/// </summary>
+/// <summary>
+/// Fast and comprehensive evaluator for dynamically evaluating mathematical expressions from strings.
+/// </summary>
 public partial class MathEvaluator(string mathString, IMathContext? context = null)
 {
-    /// <summary>Gets the math expression string.</summary>
-    /// <value>The math expression string.</value>
+    /// <summary>Gets the math expression string.</summary>
+    /// <value>The math expression string.</value>
     public string MathString { get; } = mathString;
 
-    /// <summary>Gets the math context.</summary>
-    /// <value>The instance of the <see cref="IMathContext" /> interface.</value>
-    public IMathContext? Context { get; } = context;
-
-    /// <summary>Evaluates the <see cref="MathString">math expression string</see>.</summary>
-    /// <param name="parameters">The parameters of the <see cref="MathString">math expression string</see>.</param>
-    /// <param name="provider">The specified format provider.</param>
-    /// <returns>Value of the math expression.</returns>
-    /// <exception cref="ArgumentNullException">expression</exception>
-    /// <exception cref="ArgumentException">expression</exception>
-    /// <exception cref="MathEvaluationException">expression</exception>
-    public double Evaluate(IMathParameters? parameters = null, IFormatProvider? provider = null)
-        => Evaluate(MathString.AsSpan(), Context, parameters, provider);
-
-    /// <summary>Evaluates the math expression string.</summary>
-    /// <param name="mathString">The math expression string.</param>
-    /// <param name="parameters">The parameters of the math expression string.</param>
-    /// <param name="provider">The specified format provider.</param>
-    /// <returns>Value of the math expression.</returns>
-    /// <exception cref="ArgumentNullException">expression</exception>
-    /// <exception cref="ArgumentException">expression</exception>
-    /// <exception cref="MathEvaluationException">expression</exception>
+    /// <summary>Gets the math context.</summary>
+    /// <value>The instance of the <see cref="IMathContext" /> interface.</value>
+    public IMathContext? Context { get; } = context;
+
+    /// <summary>Evaluates the <see cref="MathString">math expression string</see>.</summary>
+    /// <param name="parameters">The parameters of the <see cref="MathString">math expression string</see>.</param>
+    /// <param name="provider">The specified format provider.</param>
+    /// <returns>Value of the math expression.</returns>
+    /// <exception cref="ArgumentNullException">expression</exception>
+    /// <exception cref="ArgumentException">expression</exception>
+    /// <exception cref="MathEvaluationException">expression</exception>
+    public double Evaluate(IMathParameters? parameters = null, IFormatProvider? provider = null)
+        => Evaluate(MathString.AsSpan(), Context, parameters, provider);
+
+    /// <summary>Evaluates the math expression string.</summary>
+    /// <param name="mathString">The math expression string.</param>
+    /// <param name="parameters">The parameters of the math expression string.</param>
+    /// <param name="provider">The specified format provider.</param>
+    /// <returns>Value of the math expression.</returns>
+    /// <exception cref="ArgumentNullException">expression</exception>
+    /// <exception cref="ArgumentException">expression</exception>
+    /// <exception cref="MathEvaluationException">expression</exception>
     public static double Evaluate(string mathString,
-        IMathParameters? parameters = null, IFormatProvider? provider = null)
-        => Evaluate(mathString.AsSpan(), null, parameters, provider);
-
+        IMathParameters? parameters = null, IFormatProvider? provider = null)
+        => Evaluate(mathString.AsSpan(), null, parameters, provider);
+
     /// <inheritdoc cref="Evaluate(string, IMathParameters?, IFormatProvider?)"/>
     public static double Evaluate(ReadOnlySpan<char> mathString,
-        IMathParameters? parameters = null, IFormatProvider? provider = null)
-        => Evaluate(mathString, null, parameters, provider);
-
-    /// <inheritdoc cref="Evaluate(string, IMathParameters?, IFormatProvider?)"/>
-    /// <param name="mathString">The math expression string.</param>
-    /// <param name="context">The specified math context.</param>
-    /// <param name="parameters">The parameters of the math expression string.</param>
+        IMathParameters? parameters = null, IFormatProvider? provider = null)
+        => Evaluate(mathString, null, parameters, provider);
+
+    /// <inheritdoc cref="Evaluate(string, IMathParameters?, IFormatProvider?)"/>
+    /// <param name="mathString">The math expression string.</param>
+    /// <param name="context">The specified math context.</param>
+    /// <param name="parameters">The parameters of the math expression string.</param>
     /// <param name="provider">The specified format provider.</param>
-    public static double Evaluate(string mathString,
+    public static double Evaluate(string mathString,
+        IMathContext? context, IMathParameters? parameters = null, IFormatProvider? provider = null)
+        => Evaluate(mathString.AsSpan(), context, parameters, provider);
+
+    #region Evaluate(object parameters)
+
+    /// <inheritdoc cref="Evaluate(IMathParameters?, IFormatProvider?)"/>
+    /// <exception cref="NotSupportedException">parameters</exception>
+    public double Evaluate(object parameters, IFormatProvider? provider = null)
+        => Evaluate(MathString.AsSpan(), Context, new MathParameters(parameters), provider);
+
+    /// <inheritdoc cref="Evaluate(string, IMathParameters?, IFormatProvider?)"/>
+    /// <exception cref="NotSupportedException">parameters</exception>
+    public double Evaluate(string mathString, object parameters, IFormatProvider? provider = null)
+        => Evaluate(mathString.AsSpan(), null, new MathParameters(parameters), provider);
+
+    /// <inheritdoc cref="Evaluate(string, IMathParameters?, IFormatProvider?)"/>
+    /// <exception cref="NotSupportedException">parameters</exception>
+    public static double Evaluate(ReadOnlySpan<char> mathString, object parameters, IFormatProvider? provider = null)
+        => Evaluate(mathString, null, new MathParameters(parameters), provider);
+
+    /// <inheritdoc cref="Evaluate(string, IMathContext, IMathParameters?, IFormatProvider?)"/>
+    /// <exception cref="NotSupportedException">parameters</exception>
+    public static double Evaluate(string mathString,
+        IMathContext? context, object parameters, IFormatProvider? provider = null)
+        => Evaluate(mathString.AsSpan(), context, new MathParameters(parameters), provider);
+
+    /// <inheritdoc cref="Evaluate(string, IMathContext, IMathParameters?, IFormatProvider?)"/>
+    /// <exception cref="NotSupportedException">parameters</exception>
+    public static double Evaluate(IReadOnlyList<char> mathString,
+        IMathContext? context, object parameters, IFormatProvider? provider = null)
+        => Evaluate(mathString, context, new MathParameters(parameters), provider);
+
+    #endregion
+
+    /// <inheritdoc cref="Evaluate(string, IMathContext?, IMathParameters?, IFormatProvider?)"/>
+    public static double Evaluate(ReadOnlySpan<char> mathString,
         IMathContext? context, IMathParameters? parameters = null, IFormatProvider? provider = null)
-        => Evaluate(mathString.AsSpan(), context, parameters, provider);
-
-    #region Evaluate(object parameters)
-
-    /// <inheritdoc cref="Evaluate(IMathParameters?, IFormatProvider?)"/>
-    /// <exception cref="NotSupportedException">parameters</exception>
-    public double Evaluate(object parameters, IFormatProvider? provider = null)
-        => Evaluate(MathString.AsSpan(), Context, new MathParameters(parameters), provider);
-
-    /// <inheritdoc cref="Evaluate(string, IMathParameters?, IFormatProvider?)"/>
-    /// <exception cref="NotSupportedException">parameters</exception>
-    public double Evaluate(string mathString, object parameters, IFormatProvider? provider = null)
-        => Evaluate(mathString.AsSpan(), null, new MathParameters(parameters), provider);
-
-    /// <inheritdoc cref="Evaluate(string, IMathParameters?, IFormatProvider?)"/>
-    /// <exception cref="NotSupportedException">parameters</exception>
-    public static double Evaluate(ReadOnlySpan<char> mathString, object parameters, IFormatProvider? provider = null)
-        => Evaluate(mathString, null, new MathParameters(parameters), provider);
-
-    /// <inheritdoc cref="Evaluate(string, IMathContext, IMathParameters?, IFormatProvider?)"/>
-    /// <exception cref="NotSupportedException">parameters</exception>
-    public static double Evaluate(string mathString,
-        IMathContext? context, object parameters, IFormatProvider? provider = null)
-        => Evaluate(mathString.AsSpan(), context, new MathParameters(parameters), provider);
-
-    /// <inheritdoc cref="Evaluate(string, IMathContext, IMathParameters?, IFormatProvider?)"/>
-    /// <exception cref="NotSupportedException">parameters</exception>
-    public static double Evaluate(IReadOnlyList<char> mathString,
-        IMathContext? context, object parameters, IFormatProvider? provider = null)
-        => Evaluate(mathString, context, new MathParameters(parameters), provider);
-
-    #endregion
-
-    /// <inheritdoc cref="Evaluate(string, IMathContext?, IMathParameters?, IFormatProvider?)"/>
-    public static double Evaluate(ReadOnlySpan<char> mathString,
-        IMathContext? context, IMathParameters? parameters = null, IFormatProvider? provider = null)
-    {
-        if (mathString == null)
-            throw new ArgumentNullException(nameof(mathString));
-
-        if (mathString.IsWhiteSpace())
-            throw new ArgumentException("Expression string is empty or white space.", nameof(mathString));
+    {
+        if (mathString == null)
+            throw new ArgumentNullException(nameof(mathString));
+
+        if (mathString.IsWhiteSpace())
+            throw new ArgumentException("Expression string is empty or white space.", nameof(mathString));
 
         try
         {
-            var numberFormat = provider != null ? NumberFormatInfo.GetInstance(provider) : null;
+            var numberFormat = provider != null ? NumberFormatInfo.GetInstance(provider) : null;
             var i = 0;
             return Evaluate(mathString, context, parameters, numberFormat, ref i, null, null, (int)EvalPrecedence.Unknown);
         }
@@ -122,95 +122,91 @@
         var start = i;
         while (mathString.Length > i)
         {
-            if (separator.HasValue && mathString[i] == separator.Value &&
-                (numberFormat == null || decimalSeparator != separator.Value || mathString[start..i].IsNotMeaningless()))
-            {
-                mathString.ThrowExceptionIfNotEvaluated(value, true, start, i);
-                return value;
-            }
-
-            if (closingSymbol.HasValue && mathString[i] == closingSymbol.Value)
-            {
-                mathString.ThrowExceptionIfNotEvaluated(value, true, start, i);
-                return value;
-            }
-
-            if (mathString[i] is >= '0' and <= '9' || mathString[i] == decimalSeparator) //number
-            {
-                if (isOperand)
-                    return Evaluate(mathString, context, parameters, numberFormat, ref i, separator, closingSymbol, (int)EvalPrecedence.Function);
-
-                value = mathString.ParseNumber(numberFormat, ref i);
-                continue;
+            if (separator.HasValue && mathString[i] == separator.Value &&
+                (numberFormat == null || decimalSeparator != separator.Value || mathString[start..i].IsNotMeaningless()))
+            {
+                mathString.ThrowExceptionIfNotEvaluated(value, true, start, i);
+                return value;
+            }
+
+            if (closingSymbol.HasValue && mathString[i] == closingSymbol.Value)
+            {
+                mathString.ThrowExceptionIfNotEvaluated(value, true, start, i);
+                return value;
+            }
+
+            if (mathString[i] is >= '0' and <= '9' || mathString[i] == decimalSeparator) //number
+            {
+                if (isOperand)
+                    return Evaluate(mathString, context, parameters, numberFormat, ref i, separator, closingSymbol, (int)EvalPrecedence.Function);
+
+                value = mathString.ParseNumber(numberFormat, ref i);
+                continue;
             }
 
             switch (mathString[i])
             {
-                case '(':
+                case '(':
                     if (precedence >= (int)EvalPrecedence.Function)
-                        return value;
+                        return value;
 
                     var startParenthesis = i;
                     i++;
-                    var result = Evaluate(mathString, context, parameters, numberFormat, ref i, null, ')', (int)EvalPrecedence.Unknown);
-                    mathString.ThrowExceptionIfNotClosed(')', startParenthesis, ref i);
+                    var result = Evaluate(mathString, context, parameters, numberFormat, ref i, null, ')', (int)EvalPrecedence.Unknown);
+                    mathString.ThrowExceptionIfNotClosed(')', startParenthesis, ref i);
+                    if (isOperand)
+                        return result;
+
+                    result = EvaluateExponentiation(mathString, context, parameters, numberFormat, ref i, separator, closingSymbol, result);
+                    value = (value == 0 ? 1 : value) * result;
+                    break;
+                case '+' when mathString.Length == i + 1 || mathString[i + 1] != '+':
+                    if (isOperand || precedence >= (int)EvalPrecedence.LowestBasic && start != i && mathString[start..i].IsNotMeaningless())
+                        return value;
+
+                    i++;
+                    value += Evaluate(mathString, context, parameters, numberFormat, ref i, separator, closingSymbol,
+                            precedence > (int)EvalPrecedence.LowestBasic ? precedence : (int)EvalPrecedence.LowestBasic, isOperand);
+
                     if (isOperand)
-                        return result;
-
-                    result = EvaluateExponentiation(mathString, context, parameters, numberFormat, ref i, separator, closingSymbol, result);
-                    value = (value == 0 ? 1 : value) * result;
-                    break;
-                case '+' when mathString.Length == i + 1 || mathString[i + 1] != '+':
-                    if (isOperand || precedence >= (int)EvalPrecedence.LowestBasic && start != i && mathString[start..i].IsNotMeaningless())
-                        return value;
-
-                    i++;
-                    value += Evaluate(mathString, context, parameters, numberFormat, ref i, separator, closingSymbol,
-                            precedence > (int)EvalPrecedence.LowestBasic ? precedence : (int)EvalPrecedence.LowestBasic, isOperand);
-
+                        return value;
+                    break;
+                case '-' when mathString.Length == i + 1 || mathString[i + 1] != '-':
+                    if (precedence >= (int)EvalPrecedence.LowestBasic && start != i && mathString[start..i].IsNotMeaningless())
+                        return value;
+
+                    var isNegativity = start == i;
+                    i++;
+                    result = Evaluate(mathString, context, parameters, numberFormat, ref i, separator, closingSymbol,
+                        precedence > (int)EvalPrecedence.LowestBasic ? precedence : (int)EvalPrecedence.LowestBasic, isOperand);
+                    value = isNegativity ? -result : value - result; //it keeps sign
                     if (isOperand)
                         return value;
                     break;
-                case '-' when mathString.Length == i + 1 || mathString[i + 1] != '-':
-                    if (precedence >= (int)EvalPrecedence.LowestBasic && start != i && mathString[start..i].IsNotMeaningless())
-                        return value;
-
-                    var isNegativity = start == i;
-                    i++;
-<<<<<<< HEAD
-                    value -= Evaluate(mathString, context, parameters, numberFormat, ref i, separator, closingSymbol,
-=======
-                    result = Evaluate(expression, context, numberFormat, ref i, separator, closingSymbol,
->>>>>>> dc61e886
-                        precedence > (int)EvalPrecedence.LowestBasic ? precedence : (int)EvalPrecedence.LowestBasic, isOperand);
-                    value = isNegativity ? -result : value - result; //it keeps sign
-                    if (isOperand)
-                        return value;
-                    break;
-                case '*' when mathString.Length == i + 1 || mathString[i + 1] != '*':
+                case '*' when mathString.Length == i + 1 || mathString[i + 1] != '*':
                     if (precedence >= (int)EvalPrecedence.Basic)
                         return value;
 
-                    i++;
+                    i++;
                     value *= Evaluate(mathString, context, parameters, numberFormat, ref i, separator, closingSymbol, (int)EvalPrecedence.Basic);
                     break;
-                case '/' when mathString.Length == i + 1 || mathString[i + 1] != '/':
+                case '/' when mathString.Length == i + 1 || mathString[i + 1] != '/':
                     if (precedence >= (int)EvalPrecedence.Basic)
-                        return value;
+                        return value;
 
                     i++;
                     value /= Evaluate(mathString, context, parameters, numberFormat, ref i, separator, closingSymbol, (int)EvalPrecedence.Basic);
-                    break;
-                case ' ' or '\t' or '\n' or '\r': //space or tab or LF or CR
-                    i++;
-                    break;
-                default:
+                    break;
+                case ' ' or '\t' or '\n' or '\r': //space or tab or LF or CR
+                    i++;
+                    break;
+                default:
                     var entity = context?.FirstMathEntity(mathString[i..]) ?? parameters?.FirstMathEntity(mathString[i..]);
                     if (entity == null && numberFormat != null && mathString.TryParseCurrencySymbol(numberFormat, ref i))
-                        break;
-
-                    //highest precedence is evaluating first
-                    if (precedence >= entity?.Precedence)
+                        break;
+
+                    //highest precedence is evaluating first
+                    if (precedence >= entity?.Precedence)
                         return value;
 
                     value = EvaluateMathEntity(mathString, context, parameters, numberFormat, ref i, separator, closingSymbol, precedence, value, entity);
@@ -218,162 +214,162 @@
                         return value;
                     break;
             }
-        }
-
+        }
+
         mathString.ThrowExceptionIfNotEvaluated(value, isOperand, start, i);
         return value;
-    }
-
-    private static double EvaluateOperand(ReadOnlySpan<char> mathString,
-        IMathContext? context, IMathParameters? parameters, NumberFormatInfo? numberFormat,
-        ref int i, char? separator, char? closingSymbol)
-    {
-        var start = i;
-        var value = Evaluate(mathString, context, parameters, numberFormat, ref i, separator, closingSymbol, (int)EvalPrecedence.Basic, true);
-        mathString.ThrowExceptionIfNotEvaluated(value, true, start, i);
-        return value;
-    }
-
-    private static double EvaluateMathEntity(ReadOnlySpan<char> mathString,
+    }
+
+    private static double EvaluateOperand(ReadOnlySpan<char> mathString,
+        IMathContext? context, IMathParameters? parameters, NumberFormatInfo? numberFormat,
+        ref int i, char? separator, char? closingSymbol)
+    {
+        var start = i;
+        var value = Evaluate(mathString, context, parameters, numberFormat, ref i, separator, closingSymbol, (int)EvalPrecedence.Basic, true);
+        mathString.ThrowExceptionIfNotEvaluated(value, true, start, i);
+        return value;
+    }
+
+    private static double EvaluateMathEntity(ReadOnlySpan<char> mathString,
         IMathContext? context, IMathParameters? parameters, NumberFormatInfo? numberFormat,
         ref int i, char? separator, char? closingSymbol, int precedence, double value, IMathEntity? entity, bool throwError = true)
     {
-        if (entity != null && entity.Precedence >= precedence)
-        {
-            if (TryEvaluateEntity(mathString, context, parameters, entity, numberFormat, ref i, separator, closingSymbol, ref value))
-                return value;
-
-            var decimalValue = (decimal)value;
-            if (TryEvaluateContextDecimal(mathString, context, parameters, entity, numberFormat, ref i, separator, closingSymbol, ref decimalValue))
+        if (entity != null && entity.Precedence >= precedence)
+        {
+            if (TryEvaluateEntity(mathString, context, parameters, entity, numberFormat, ref i, separator, closingSymbol, ref value))
+                return value;
+
+            var decimalValue = (decimal)value;
+            if (TryEvaluateContextDecimal(mathString, context, parameters, entity, numberFormat, ref i, separator, closingSymbol, ref decimalValue))
                 return (double)decimalValue;
-        }
-
-        if (!throwError)
-            return value;
-
+        }
+
+        if (!throwError)
+            return value;
+
         var end = mathString[i..].IndexOfAny("(0123456789.,٫+-*/ \t\n\r") + i;
         var unknownSubstring = end > i ? mathString[i..end] : mathString[i..];
-
+
         throw new MathEvaluationException($"'{unknownSubstring.ToString()}' is not recognizable.", i);
-    }
-
-    private static double EvaluateExponentiation(ReadOnlySpan<char> mathString,
-        IMathContext? context, IMathParameters? parameters, NumberFormatInfo? numberFormat,
+    }
+
+    private static double EvaluateExponentiation(ReadOnlySpan<char> mathString,
+        IMathContext? context, IMathParameters? parameters, NumberFormatInfo? numberFormat,
         ref int i, char? separator, char? closingSymbol, double value)
-    {
-        mathString.SkipMeaninglessChars(ref i);
-        if (mathString.Length <= i)
-            return value;
-
-        var precedence = (int)EvalPrecedence.Exponentiation;
+    {
+        mathString.SkipMeaninglessChars(ref i);
+        if (mathString.Length <= i)
+            return value;
+
+        var precedence = (int)EvalPrecedence.Exponentiation;
         var entity = context?.FirstMathEntity(mathString[i..]) ?? parameters?.FirstMathEntity(mathString[i..]);
         return EvaluateMathEntity(mathString, context, parameters, numberFormat, ref i, separator, closingSymbol, precedence, value, entity, false);
-    }
-
-    private static bool TryEvaluateEntity(ReadOnlySpan<char> mathString,
-        IMathContext? context, IMathParameters? parameters, IMathEntity entity, NumberFormatInfo? numberFormat,
-        ref int i, char? separator, char? closingSymbol, ref double value)
-    {
-        var start = i;
-        switch (entity)
-        {
-            case MathConstant<double> mathConstant:
-                {
-                    i += entity.Key.Length;
-                    var result = EvaluateExponentiation(mathString, context, parameters, numberFormat, ref i, separator, closingSymbol, mathConstant.Value);
-                    value = (value == 0 ? 1 : value) * result;
-                    return true;
-                }
-            case MathVariable<double> mathVariable:
-                {
-                    i += entity.Key.Length;
-                    var result = EvaluateExponentiation(mathString, context, parameters, numberFormat, ref i, separator, closingSymbol, mathVariable.Value);
-                    value = (value == 0 ? 1 : value) * result;
-                    return true;
-                }
-            case MathOperandOperator<double> mathOperator:
-                {
-                    i += entity.Key.Length;
-                    var fn = mathOperator.Fn;
-                    var result = mathOperator.IsProcessingLeft
-                        ? fn(value)
-                        : fn(EvaluateOperand(mathString, context, parameters, numberFormat, ref i, separator, closingSymbol));
-                    value = EvaluateExponentiation(mathString, context, parameters, numberFormat, ref i, separator, closingSymbol, result);
-                    return true;
-                }
-            case MathOperandsOperator<double> mathOperator:
-                {
-                    i += entity.Key.Length;
-                    var fn = mathOperator.Fn;
-                    var right = EvaluateOperand(mathString, context, parameters, numberFormat, ref i, separator, closingSymbol);
-                    right = EvaluateExponentiation(mathString, context, parameters, numberFormat, ref i, separator, closingSymbol, right);
-                    value = fn(value, right);
-                    return true;
-                }
-            case MathOperator<double> mathOperator:
-                {
-                    i += entity.Key.Length;
-                    var fn = mathOperator.Fn;
-                    var right = Evaluate(mathString, context, parameters, numberFormat, ref i, separator, closingSymbol, mathOperator.Precedence);
-                    value = fn(value, right);
-                    return true;
-                }
-            case MathGetValueFunction<double> mathFunction:
-                {
-                    i += entity.Key.Length;
-                    mathString.SkipParenthesisChars(ref i);
-
-                    var result = mathFunction.Fn();
-                    result = EvaluateExponentiation(mathString, context, parameters, numberFormat, ref i, separator, closingSymbol, result);
-                    value = (value == 0 ? 1 : value) * result;
-                    return true;
-                }
-            case MathUnaryFunction<double> mathFunction:
-                {
-                    i += entity.Key.Length;
-                    if (mathFunction.OpeningSymbol.HasValue)
-                        mathString.ThrowExceptionIfNotOpened(mathFunction.OpeningSymbol.Value, start, ref i);
-
-                    var arg = mathFunction.ClosingSymbol.HasValue
-                        ? Evaluate(mathString, context, parameters, numberFormat, ref i, null, mathFunction.ClosingSymbol, (int)EvalPrecedence.Unknown)
-                        : EvaluateOperand(mathString, context, parameters, numberFormat, ref i, separator, closingSymbol);
-
-                    if (mathFunction.ClosingSymbol.HasValue)
-                        mathString.ThrowExceptionIfNotClosed(mathFunction.ClosingSymbol.Value, start, ref i);
-
-                    var result = mathFunction.Fn(arg);
-                    result = EvaluateExponentiation(mathString, context, parameters, numberFormat, ref i, separator, closingSymbol, result);
-                    value = (value == 0 ? 1 : value) * result;
-                    return true;
-                }
-            case MathFunction<double> mathFunction:
-                {
-                    i += entity.Key.Length;
-                    mathString.ThrowExceptionIfNotOpened(mathFunction.OpeningSymbol, start, ref i);
-
-                    var args = new List<double>();
-                    while (mathString.Length > i)
-                    {
-                        var arg = Evaluate(mathString, context, parameters, numberFormat, ref i, mathFunction.Separator, mathFunction.ClosingSymbol, (int)EvalPrecedence.Unknown);
-                        args.Add(arg);
-
-                        if (mathString[i] == mathFunction.Separator)
-                        {
-                            i++; //other param
-                            continue;
-                        }
-                        break;
-                    }
-
-                    mathString.ThrowExceptionIfNotClosed(mathFunction.ClosingSymbol, start, ref i);
-
-                    var result = mathFunction.Fn([.. args]);
-                    result = EvaluateExponentiation(mathString, context, parameters, numberFormat, ref i, separator, closingSymbol, result);
-                    value = (value == 0 ? 1 : value) * result;
-                    return true;
-                }
-            default:
-                return false;
-        }
-    }
+    }
+
+    private static bool TryEvaluateEntity(ReadOnlySpan<char> mathString,
+        IMathContext? context, IMathParameters? parameters, IMathEntity entity, NumberFormatInfo? numberFormat,
+        ref int i, char? separator, char? closingSymbol, ref double value)
+    {
+        var start = i;
+        switch (entity)
+        {
+            case MathConstant<double> mathConstant:
+                {
+                    i += entity.Key.Length;
+                    var result = EvaluateExponentiation(mathString, context, parameters, numberFormat, ref i, separator, closingSymbol, mathConstant.Value);
+                    value = (value == 0 ? 1 : value) * result;
+                    return true;
+                }
+            case MathVariable<double> mathVariable:
+                {
+                    i += entity.Key.Length;
+                    var result = EvaluateExponentiation(mathString, context, parameters, numberFormat, ref i, separator, closingSymbol, mathVariable.Value);
+                    value = (value == 0 ? 1 : value) * result;
+                    return true;
+                }
+            case MathOperandOperator<double> mathOperator:
+                {
+                    i += entity.Key.Length;
+                    var fn = mathOperator.Fn;
+                    var result = mathOperator.IsProcessingLeft
+                        ? fn(value)
+                        : fn(EvaluateOperand(mathString, context, parameters, numberFormat, ref i, separator, closingSymbol));
+                    value = EvaluateExponentiation(mathString, context, parameters, numberFormat, ref i, separator, closingSymbol, result);
+                    return true;
+                }
+            case MathOperandsOperator<double> mathOperator:
+                {
+                    i += entity.Key.Length;
+                    var fn = mathOperator.Fn;
+                    var right = EvaluateOperand(mathString, context, parameters, numberFormat, ref i, separator, closingSymbol);
+                    right = EvaluateExponentiation(mathString, context, parameters, numberFormat, ref i, separator, closingSymbol, right);
+                    value = fn(value, right);
+                    return true;
+                }
+            case MathOperator<double> mathOperator:
+                {
+                    i += entity.Key.Length;
+                    var fn = mathOperator.Fn;
+                    var right = Evaluate(mathString, context, parameters, numberFormat, ref i, separator, closingSymbol, mathOperator.Precedence);
+                    value = fn(value, right);
+                    return true;
+                }
+            case MathGetValueFunction<double> mathFunction:
+                {
+                    i += entity.Key.Length;
+                    mathString.SkipParenthesisChars(ref i);
+
+                    var result = mathFunction.Fn();
+                    result = EvaluateExponentiation(mathString, context, parameters, numberFormat, ref i, separator, closingSymbol, result);
+                    value = (value == 0 ? 1 : value) * result;
+                    return true;
+                }
+            case MathUnaryFunction<double> mathFunction:
+                {
+                    i += entity.Key.Length;
+                    if (mathFunction.OpeningSymbol.HasValue)
+                        mathString.ThrowExceptionIfNotOpened(mathFunction.OpeningSymbol.Value, start, ref i);
+
+                    var arg = mathFunction.ClosingSymbol.HasValue
+                        ? Evaluate(mathString, context, parameters, numberFormat, ref i, null, mathFunction.ClosingSymbol, (int)EvalPrecedence.Unknown)
+                        : EvaluateOperand(mathString, context, parameters, numberFormat, ref i, separator, closingSymbol);
+
+                    if (mathFunction.ClosingSymbol.HasValue)
+                        mathString.ThrowExceptionIfNotClosed(mathFunction.ClosingSymbol.Value, start, ref i);
+
+                    var result = mathFunction.Fn(arg);
+                    result = EvaluateExponentiation(mathString, context, parameters, numberFormat, ref i, separator, closingSymbol, result);
+                    value = (value == 0 ? 1 : value) * result;
+                    return true;
+                }
+            case MathFunction<double> mathFunction:
+                {
+                    i += entity.Key.Length;
+                    mathString.ThrowExceptionIfNotOpened(mathFunction.OpeningSymbol, start, ref i);
+
+                    var args = new List<double>();
+                    while (mathString.Length > i)
+                    {
+                        var arg = Evaluate(mathString, context, parameters, numberFormat, ref i, mathFunction.Separator, mathFunction.ClosingSymbol, (int)EvalPrecedence.Unknown);
+                        args.Add(arg);
+
+                        if (mathString[i] == mathFunction.Separator)
+                        {
+                            i++; //other param
+                            continue;
+                        }
+                        break;
+                    }
+
+                    mathString.ThrowExceptionIfNotClosed(mathFunction.ClosingSymbol, start, ref i);
+
+                    var result = mathFunction.Fn([.. args]);
+                    result = EvaluateExponentiation(mathString, context, parameters, numberFormat, ref i, separator, closingSymbol, result);
+                    value = (value == 0 ? 1 : value) * result;
+                    return true;
+                }
+            default:
+                return false;
+        }
+    }
 }