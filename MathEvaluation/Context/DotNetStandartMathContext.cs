--- conflicted
+++ resolved
@@ -1,263 +1,196 @@
-﻿using System;
-using MathEvaluation.Entities;
-
-namespace MathEvaluation.Context;
-
-/// <summary>
-/// The .NET Standart 2.1 programming math context 
-/// supports all constants and functions provided by <see cref="System.Math" /> class.
-/// Provides evaluating C# math expressions.
-/// </summary>
-/// <seealso cref="MathEvaluation.Context.MathContext" />
-public class DotNetStandartMathContext : MathContext
-{
-    /// <summary>Initializes a new instance of the <see cref="DotNetStandartMathContext" /> class.</summary>
-    public DotNetStandartMathContext()
-        : base()
-    {
-        BindConstant(1d, "true");
-        BindConstant(0d, "false");
-
-        static double modFn(double left, double right) => left % right;
-        BindOperator(modFn, '%', (int)EvalPrecedence.Basic);
-
-        static double equalToFn(double left, double right) => left == right ? 1.0 : default;
-        BindOperator(equalToFn, "==", (int)EvalPrecedence.Equality);
-
-        static double notEqualToFn(double left, double right) => left != right ? 1.0 : default;
-        BindOperator(notEqualToFn, "!=", (int)EvalPrecedence.Equality);
-
-        static double greaterThanFn(double left, double right) => left > right ? 1.0 : default;
-        BindOperator(greaterThanFn, '>', (int)EvalPrecedence.RelationalOperator);
-
-        static double lessThanFn(double left, double right) => left < right ? 1.0 : default;
-        BindOperator(lessThanFn, '<', (int)EvalPrecedence.RelationalOperator);
-
-        static double greaterThanOrEqualToFn(double left, double right) => left >= right ? 1.0 : default;
-        BindOperator(greaterThanOrEqualToFn, ">=", (int)EvalPrecedence.RelationalOperator);
-
-        static double lessThanOrEqualToFn(double left, double right) => left <= right ? 1.0 : default;
-        BindOperator(lessThanOrEqualToFn, "<=", (int)EvalPrecedence.RelationalOperator);
-
-        static double andFn(double left, double right) => left != default && right != default ? 1.0 : default;
-        BindOperator(andFn, "&&", (int)EvalPrecedence.LogicalConditionalAnd);
-
-        static double orFn(double left, double right) => left != default || right != default ? 1.0 : default;
-        BindOperator(orFn, "||", (int)EvalPrecedence.LogicalConditionalOr);
-
-        static double logicalNegationFn(double right) => right == default ? 1.0 : default;
-        BindOperandOperator(logicalNegationFn, '!');
-
-        static double logicalAndFn(double left, double right) => (long)left & (long)right;
-        BindOperator(logicalAndFn, '&', (int)EvalPrecedence.LogicalAnd);
-
-        static double logicalOrFn(double left, double right) => (long)left | (long)right;
-        BindOperator(logicalOrFn, '|', (int)EvalPrecedence.LogicalOr);
-
-        static double logicalExclusiveOrFn(double left, double right) => (long)left ^ (long)right;
-        BindOperator(logicalExclusiveOrFn, '^', (int)EvalPrecedence.LogicalXor);
-
-        static double bitwiseComplementFn(double right) => ~(long)right;
-        BindOperandOperator(bitwiseComplementFn, '~');
-
-        static double postfixIncrementFn(double left) => left++;
-        BindOperandOperator(postfixIncrementFn, "++ ", true);
-        BindOperandOperator(postfixIncrementFn, "++\t", true);
-        BindOperandOperator(postfixIncrementFn, "++\r", true);
-        BindOperandOperator(postfixIncrementFn, "++\n", true);
-
-        static double postfixDecrementFn(double left) => left--;
-        BindOperandOperator(postfixDecrementFn, "-- ", true);
-        BindOperandOperator(postfixDecrementFn, "--\t", true);
-        BindOperandOperator(postfixDecrementFn, "--\r", true);
-        BindOperandOperator(postfixDecrementFn, "--\n", true);
-
-        BindOperandOperator((double value) => value, 'f', true);
-        BindOperandOperator((double value) => value, 'd', true);
-        BindOperandOperator((double value) => value, 'm', true);
-        BindOperandOperator((double value) => value, 'l', true);
-        BindOperandOperator((double value) => value, 'u', true);
-        BindOperandOperator((double value) => value, "ul", true);
-        BindOperandOperator((double value) => value, "lu", true);
-        BindOperandOperator((double value) => value, 'F', true);
-        BindOperandOperator((double value) => value, 'D', true);
-        BindOperandOperator((double value) => value, 'M', true);
-        BindOperandOperator((double value) => value, 'L', true);
-        BindOperandOperator((double value) => value, "Lu", true);
-        BindOperandOperator((double value) => value, "LU", true);
-        BindOperandOperator((double value) => value, 'U', true);
-        BindOperandOperator((double value) => value, "Ul", true);
-        BindOperandOperator((double value) => value, "UL", true);
-
-        BindConstant(Math.PI);
-        BindConstant(Math.E);
-
-        BindFunction((double value) => Math.Abs(value), "Math.Abs");
-        BindFunction(Math.Acos);
-        BindFunction(Math.Acosh);
-        BindFunction(Math.Asin);
-        BindFunction(Math.Asinh);
-        BindFunction(Math.Atan);
-        BindFunction(Math.Atan2);
-        BindFunction(Math.Atanh);
-        BindFunction((double a, double b) => Math.BigMul((int)a, (int)b), "Math.BigMul");
-        BindFunction(Math.Cbrt);
-        BindFunction((double value) => Math.Ceiling(value), "Math.Ceiling");
-        BindFunction((double value, double min, double max) => Math.Clamp(value, min, max), "Math.Clamp");
-        BindFunction(Math.Cos);
-        BindFunction(Math.Cosh);
-        BindFunction(Math.Exp);
-        BindFunction((double value) => Math.Floor(value), "Math.Floor");
-        BindFunction(Math.IEEERemainder);
-        BindFunction(args => args.Length == 1 ? Math.Log(args[0]) : Math.Log(args[0], args[1]), "Math.Log");
-        BindFunction(Math.Log10);
-        BindFunction((double val1, double val2) => Math.Max(val1, val2), "Math.Max");
-        BindFunction((double val1, double val2) => Math.Min(val1, val2), "Math.Min");
-        BindFunction(Math.Pow);
-        BindFunction((double[] args) => args.Length == 1 ? Math.Round(args[0]) : Math.Round(args[0], (int)args[1]), "Math.Round");
-        BindFunction((double value) => Math.Sign(value), "Math.Sign");
-        BindFunction(Math.Sin);
-        BindFunction(Math.Sinh);
-        BindFunction(Math.Sqrt);
-        BindFunction(Math.Tan);
-        BindFunction(Math.Tanh);
-        BindFunction((double value) => Math.Truncate(value), "Math.Truncate");
-
-<<<<<<< HEAD
-        BindConstant(float.NaN);
-        BindConstant(float.Epsilon);
-        BindConstant(float.PositiveInfinity);
-        BindConstant(float.NegativeInfinity);
-        BindConstant(float.MaxValue);
-        BindConstant(float.MinValue);
-        BindConstant(double.NaN);
-        BindConstant(double.Epsilon);
-        BindConstant(double.PositiveInfinity);
-        BindConstant(double.NegativeInfinity);
-        BindConstant(double.MaxValue);
-        BindConstant(double.MinValue);
-        BindConstant((double)decimal.One, "decimal.One");
-        BindConstant((double)decimal.MinusOne, "decimal.MinusOne");
-        BindConstant((double)decimal.Zero, "decimal.Zero");
-        BindConstant((double)decimal.MaxValue, "decimal.MaxValue");
-        BindConstant((double)decimal.MinValue, "decimal.MinValue");
-
-        BindConstant(Single.NaN);
-        BindConstant(Single.Epsilon);
-        BindConstant(Single.PositiveInfinity);
-        BindConstant(Single.NegativeInfinity);
-        BindConstant(Single.MaxValue);
-        BindConstant(Single.MinValue);
-        BindConstant(Double.NaN);
-        BindConstant(Double.Epsilon);
-        BindConstant(Double.PositiveInfinity);
-        BindConstant(Double.NegativeInfinity);
-        BindConstant(Double.MaxValue);
-        BindConstant(Double.MinValue);
-
-        BindConstant((double)byte.MaxValue, "byte.MaxValue");
-        BindConstant((double)byte.MinValue, "byte.MinValue");
-        BindConstant((double)sbyte.MaxValue, "sbyte.MaxValue");
-        BindConstant((double)sbyte.MinValue, "sbyte.MinValue");
-        BindConstant((double)short.MaxValue, "short.MaxValue");
-        BindConstant((double)short.MinValue, "short.MinValue");
-        BindConstant((double)ushort.MaxValue, "ushort.MaxValue");
-        BindConstant((double)ushort.MinValue, "ushort.MinValue");
-        BindConstant((double)int.MaxValue, "int.MaxValue");
-        BindConstant((double)int.MinValue, "int.MinValue");
-        BindConstant((double)uint.MaxValue, "uint.MaxValue");
-        BindConstant((double)uint.MinValue, "uint.MinValue");
-        BindConstant((double)long.MaxValue, "long.MaxValue");
-        BindConstant((double)long.MinValue, "long.MinValue");
-        BindConstant((double)ulong.MaxValue, "ulong.MaxValue");
-        BindConstant((double)ulong.MinValue, "ulong.MinValue");
-
-        BindConstant((double)Byte.MaxValue, "Byte.MaxValue");
-        BindConstant((double)Byte.MinValue, "Byte.MinValue");
-        BindConstant((double)SByte.MaxValue, "SByte.MaxValue");
-        BindConstant((double)SByte.MinValue, "SByte.MinValue");
-        BindConstant((double)Int16.MaxValue, "Int16.MaxValue");
-        BindConstant((double)Int16.MinValue, "Int16.MinValue");
-        BindConstant((double)UInt16.MaxValue, "UInt16.MaxValue");
-        BindConstant((double)UInt16.MinValue, "UInt16.MinValue");
-        BindConstant((double)Int32.MaxValue, "Int32.MaxValue");
-        BindConstant((double)Int32.MinValue, "Int32.MinValue");
-        BindConstant((double)UInt32.MaxValue, "UInt32.MaxValue");
-        BindConstant((double)UInt32.MinValue, "UInt32.MinValue");
-        BindConstant((double)Int64.MaxValue, "Int64.MaxValue");
-        BindConstant((double)Int64.MinValue, "Int64.MinValue");
-        BindConstant((double)UInt64.MaxValue, "UInt64.MaxValue");
-        BindConstant((double)UInt64.MinValue, "UInt64.MinValue");
-=======
-        //double.ToString() represents double.PositiveInfinity from time to time as "Infinity" or '∞'
-        BindVariable(double.PositiveInfinity, "Infinity");
-        BindVariable(double.PositiveInfinity, '\u221e'); //infinity symbol
-
-        BindVariable(float.NaN);
-        BindVariable(float.Epsilon);
-        BindVariable(float.PositiveInfinity);
-        BindVariable(float.NegativeInfinity);
-        BindVariable(float.MaxValue);
-        BindVariable(float.MinValue);
-        BindVariable(double.NaN);
-        BindVariable(double.Epsilon);
-        BindVariable(double.PositiveInfinity);
-        BindVariable(double.NegativeInfinity);
-        BindVariable(double.MaxValue);
-        BindVariable(double.MinValue);
-        BindVariable((double)decimal.One, "decimal.One");
-        BindVariable((double)decimal.MinusOne, "decimal.MinusOne");
-        BindVariable((double)decimal.Zero, "decimal.Zero");
-        BindVariable((double)decimal.MaxValue, "decimal.MaxValue");
-        BindVariable((double)decimal.MinValue, "decimal.MinValue");
-
-        BindVariable(Single.NaN);
-        BindVariable(Single.Epsilon);
-        BindVariable(Single.PositiveInfinity);
-        BindVariable(Single.NegativeInfinity);
-        BindVariable(Single.MaxValue);
-        BindVariable(Single.MinValue);
-        BindVariable(Double.NaN);
-        BindVariable(Double.Epsilon);
-        BindVariable(Double.PositiveInfinity);
-        BindVariable(Double.NegativeInfinity);
-        BindVariable(Double.MaxValue);
-        BindVariable(Double.MinValue);
-
-        BindVariable((double)byte.MaxValue, "byte.MaxValue");
-        BindVariable((double)byte.MinValue, "byte.MinValue");
-        BindVariable((double)sbyte.MaxValue, "sbyte.MaxValue");
-        BindVariable((double)sbyte.MinValue, "sbyte.MinValue");
-        BindVariable((double)short.MaxValue, "short.MaxValue");
-        BindVariable((double)short.MinValue, "short.MinValue");
-        BindVariable((double)ushort.MaxValue, "ushort.MaxValue");
-        BindVariable((double)ushort.MinValue, "ushort.MinValue");
-        BindVariable((double)int.MaxValue, "int.MaxValue");
-        BindVariable((double)int.MinValue, "int.MinValue");
-        BindVariable((double)uint.MaxValue, "uint.MaxValue");
-        BindVariable((double)uint.MinValue, "uint.MinValue");
-        BindVariable((double)long.MaxValue, "long.MaxValue");
-        BindVariable((double)long.MinValue, "long.MinValue");
-        BindVariable((double)ulong.MaxValue, "ulong.MaxValue");
-        BindVariable((double)ulong.MinValue, "ulong.MinValue");
-
-        BindVariable((double)Byte.MaxValue, "Byte.MaxValue");
-        BindVariable((double)Byte.MinValue, "Byte.MinValue");
-        BindVariable((double)SByte.MaxValue, "SByte.MaxValue");
-        BindVariable((double)SByte.MinValue, "SByte.MinValue");
-        BindVariable((double)Int16.MaxValue, "Int16.MaxValue");
-        BindVariable((double)Int16.MinValue, "Int16.MinValue");
-        BindVariable((double)UInt16.MaxValue, "UInt16.MaxValue");
-        BindVariable((double)UInt16.MinValue, "UInt16.MinValue");
-        BindVariable((double)Int32.MaxValue, "Int32.MaxValue");
-        BindVariable((double)Int32.MinValue, "Int32.MinValue");
-        BindVariable((double)UInt32.MaxValue, "UInt32.MaxValue");
-        BindVariable((double)UInt32.MinValue, "UInt32.MinValue");
-        BindVariable((double)Int64.MaxValue, "Int64.MaxValue");
-        BindVariable((double)Int64.MinValue, "Int64.MinValue");
-        BindVariable((double)UInt64.MaxValue, "UInt64.MaxValue");
-        BindVariable((double)UInt64.MinValue, "UInt64.MinValue");
->>>>>>> dc61e886
-    }
-}
-
+﻿using System;
+using MathEvaluation.Entities;
+
+namespace MathEvaluation.Context;
+
+/// <summary>
+/// The .NET Standart 2.1 programming math context 
+/// supports all constants and functions provided by <see cref="System.Math" /> class.
+/// Provides evaluating C# math expressions.
+/// </summary>
+/// <seealso cref="MathEvaluation.Context.MathContext" />
+public class DotNetStandartMathContext : MathContext
+{
+    /// <summary>Initializes a new instance of the <see cref="DotNetStandartMathContext" /> class.</summary>
+    public DotNetStandartMathContext()
+        : base()
+    {
+        BindConstant(1d, "true");
+        BindConstant(0d, "false");
+
+        static double modFn(double left, double right) => left % right;
+        BindOperator(modFn, '%', (int)EvalPrecedence.Basic);
+
+        static double equalToFn(double left, double right) => left == right ? 1.0 : default;
+        BindOperator(equalToFn, "==", (int)EvalPrecedence.Equality);
+
+        static double notEqualToFn(double left, double right) => left != right ? 1.0 : default;
+        BindOperator(notEqualToFn, "!=", (int)EvalPrecedence.Equality);
+
+        static double greaterThanFn(double left, double right) => left > right ? 1.0 : default;
+        BindOperator(greaterThanFn, '>', (int)EvalPrecedence.RelationalOperator);
+
+        static double lessThanFn(double left, double right) => left < right ? 1.0 : default;
+        BindOperator(lessThanFn, '<', (int)EvalPrecedence.RelationalOperator);
+
+        static double greaterThanOrEqualToFn(double left, double right) => left >= right ? 1.0 : default;
+        BindOperator(greaterThanOrEqualToFn, ">=", (int)EvalPrecedence.RelationalOperator);
+
+        static double lessThanOrEqualToFn(double left, double right) => left <= right ? 1.0 : default;
+        BindOperator(lessThanOrEqualToFn, "<=", (int)EvalPrecedence.RelationalOperator);
+
+        static double andFn(double left, double right) => left != default && right != default ? 1.0 : default;
+        BindOperator(andFn, "&&", (int)EvalPrecedence.LogicalConditionalAnd);
+
+        static double orFn(double left, double right) => left != default || right != default ? 1.0 : default;
+        BindOperator(orFn, "||", (int)EvalPrecedence.LogicalConditionalOr);
+
+        static double logicalNegationFn(double right) => right == default ? 1.0 : default;
+        BindOperandOperator(logicalNegationFn, '!');
+
+        static double logicalAndFn(double left, double right) => (long)left & (long)right;
+        BindOperator(logicalAndFn, '&', (int)EvalPrecedence.LogicalAnd);
+
+        static double logicalOrFn(double left, double right) => (long)left | (long)right;
+        BindOperator(logicalOrFn, '|', (int)EvalPrecedence.LogicalOr);
+
+        static double logicalExclusiveOrFn(double left, double right) => (long)left ^ (long)right;
+        BindOperator(logicalExclusiveOrFn, '^', (int)EvalPrecedence.LogicalXor);
+
+        static double bitwiseComplementFn(double right) => ~(long)right;
+        BindOperandOperator(bitwiseComplementFn, '~');
+
+        static double postfixIncrementFn(double left) => left++;
+        BindOperandOperator(postfixIncrementFn, "++ ", true);
+        BindOperandOperator(postfixIncrementFn, "++\t", true);
+        BindOperandOperator(postfixIncrementFn, "++\r", true);
+        BindOperandOperator(postfixIncrementFn, "++\n", true);
+
+        static double postfixDecrementFn(double left) => left--;
+        BindOperandOperator(postfixDecrementFn, "-- ", true);
+        BindOperandOperator(postfixDecrementFn, "--\t", true);
+        BindOperandOperator(postfixDecrementFn, "--\r", true);
+        BindOperandOperator(postfixDecrementFn, "--\n", true);
+
+        BindOperandOperator((double value) => value, 'f', true);
+        BindOperandOperator((double value) => value, 'd', true);
+        BindOperandOperator((double value) => value, 'm', true);
+        BindOperandOperator((double value) => value, 'l', true);
+        BindOperandOperator((double value) => value, 'u', true);
+        BindOperandOperator((double value) => value, "ul", true);
+        BindOperandOperator((double value) => value, "lu", true);
+        BindOperandOperator((double value) => value, 'F', true);
+        BindOperandOperator((double value) => value, 'D', true);
+        BindOperandOperator((double value) => value, 'M', true);
+        BindOperandOperator((double value) => value, 'L', true);
+        BindOperandOperator((double value) => value, "Lu", true);
+        BindOperandOperator((double value) => value, "LU", true);
+        BindOperandOperator((double value) => value, 'U', true);
+        BindOperandOperator((double value) => value, "Ul", true);
+        BindOperandOperator((double value) => value, "UL", true);
+
+        BindConstant(Math.PI);
+        BindConstant(Math.E);
+
+        BindFunction((double value) => Math.Abs(value), "Math.Abs");
+        BindFunction(Math.Acos);
+        BindFunction(Math.Acosh);
+        BindFunction(Math.Asin);
+        BindFunction(Math.Asinh);
+        BindFunction(Math.Atan);
+        BindFunction(Math.Atan2);
+        BindFunction(Math.Atanh);
+        BindFunction((double a, double b) => Math.BigMul((int)a, (int)b), "Math.BigMul");
+        BindFunction(Math.Cbrt);
+        BindFunction((double value) => Math.Ceiling(value), "Math.Ceiling");
+        BindFunction((double value, double min, double max) => Math.Clamp(value, min, max), "Math.Clamp");
+        BindFunction(Math.Cos);
+        BindFunction(Math.Cosh);
+        BindFunction(Math.Exp);
+        BindFunction((double value) => Math.Floor(value), "Math.Floor");
+        BindFunction(Math.IEEERemainder);
+        BindFunction(args => args.Length == 1 ? Math.Log(args[0]) : Math.Log(args[0], args[1]), "Math.Log");
+        BindFunction(Math.Log10);
+        BindFunction((double val1, double val2) => Math.Max(val1, val2), "Math.Max");
+        BindFunction((double val1, double val2) => Math.Min(val1, val2), "Math.Min");
+        BindFunction(Math.Pow);
+        BindFunction((double[] args) => args.Length == 1 ? Math.Round(args[0]) : Math.Round(args[0], (int)args[1]), "Math.Round");
+        BindFunction((double value) => Math.Sign(value), "Math.Sign");
+        BindFunction(Math.Sin);
+        BindFunction(Math.Sinh);
+        BindFunction(Math.Sqrt);
+        BindFunction(Math.Tan);
+        BindFunction(Math.Tanh);
+        BindFunction((double value) => Math.Truncate(value), "Math.Truncate");
+
+        //double.ToString() represents double.PositiveInfinity from time to time as "Infinity" or '∞'
+        BindConstant(double.PositiveInfinity, "Infinity");
+        BindConstant(double.PositiveInfinity, '\u221e'); //infinity symbol
+
+        BindConstant(float.NaN);
+        BindConstant(float.Epsilon);
+        BindConstant(float.PositiveInfinity);
+        BindConstant(float.NegativeInfinity);
+        BindConstant(float.MaxValue);
+        BindConstant(float.MinValue);
+        BindConstant(double.NaN);
+        BindConstant(double.Epsilon);
+        BindConstant(double.PositiveInfinity);
+        BindConstant(double.NegativeInfinity);
+        BindConstant(double.MaxValue);
+        BindConstant(double.MinValue);
+        BindConstant((double)decimal.One, "decimal.One");
+        BindConstant((double)decimal.MinusOne, "decimal.MinusOne");
+        BindConstant((double)decimal.Zero, "decimal.Zero");
+        BindConstant((double)decimal.MaxValue, "decimal.MaxValue");
+        BindConstant((double)decimal.MinValue, "decimal.MinValue");
+
+        BindConstant(Single.NaN);
+        BindConstant(Single.Epsilon);
+        BindConstant(Single.PositiveInfinity);
+        BindConstant(Single.NegativeInfinity);
+        BindConstant(Single.MaxValue);
+        BindConstant(Single.MinValue);
+        BindConstant(Double.NaN);
+        BindConstant(Double.Epsilon);
+        BindConstant(Double.PositiveInfinity);
+        BindConstant(Double.NegativeInfinity);
+        BindConstant(Double.MaxValue);
+        BindConstant(Double.MinValue);
+
+        BindConstant((double)byte.MaxValue, "byte.MaxValue");
+        BindConstant((double)byte.MinValue, "byte.MinValue");
+        BindConstant((double)sbyte.MaxValue, "sbyte.MaxValue");
+        BindConstant((double)sbyte.MinValue, "sbyte.MinValue");
+        BindConstant((double)short.MaxValue, "short.MaxValue");
+        BindConstant((double)short.MinValue, "short.MinValue");
+        BindConstant((double)ushort.MaxValue, "ushort.MaxValue");
+        BindConstant((double)ushort.MinValue, "ushort.MinValue");
+        BindConstant((double)int.MaxValue, "int.MaxValue");
+        BindConstant((double)int.MinValue, "int.MinValue");
+        BindConstant((double)uint.MaxValue, "uint.MaxValue");
+        BindConstant((double)uint.MinValue, "uint.MinValue");
+        BindConstant((double)long.MaxValue, "long.MaxValue");
+        BindConstant((double)long.MinValue, "long.MinValue");
+        BindConstant((double)ulong.MaxValue, "ulong.MaxValue");
+        BindConstant((double)ulong.MinValue, "ulong.MinValue");
+
+        BindConstant((double)Byte.MaxValue, "Byte.MaxValue");
+        BindConstant((double)Byte.MinValue, "Byte.MinValue");
+        BindConstant((double)SByte.MaxValue, "SByte.MaxValue");
+        BindConstant((double)SByte.MinValue, "SByte.MinValue");
+        BindConstant((double)Int16.MaxValue, "Int16.MaxValue");
+        BindConstant((double)Int16.MinValue, "Int16.MinValue");
+        BindConstant((double)UInt16.MaxValue, "UInt16.MaxValue");
+        BindConstant((double)UInt16.MinValue, "UInt16.MinValue");
+        BindConstant((double)Int32.MaxValue, "Int32.MaxValue");
+        BindConstant((double)Int32.MinValue, "Int32.MinValue");
+        BindConstant((double)UInt32.MaxValue, "UInt32.MaxValue");
+        BindConstant((double)UInt32.MinValue, "UInt32.MinValue");
+        BindConstant((double)Int64.MaxValue, "Int64.MaxValue");
+        BindConstant((double)Int64.MinValue, "Int64.MinValue");
+        BindConstant((double)UInt64.MaxValue, "UInt64.MaxValue");
+        BindConstant((double)UInt64.MinValue, "UInt64.MinValue");
+    }
+}
+